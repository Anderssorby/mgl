(in-package :mgl-gd)

;;;; Generic gradient based optimization interface.

(defgeneric map-segment-gradient-accumulators (fn trainer)
  (:documentation "Call FN of lambda list (SEGMENT ACC-START
ACCUMULATOR &OPTIONAL ACCUMULATOR2) on each segment trained by
TRAINER."))

(defmacro do-segment-gradient-accumulators
    (((segment acc-start accumulator &optional (accumulator2 (gensym)))
      trainer)
     &body body)
  `(map-segment-gradient-accumulators
    (lambda (,segment ,acc-start ,accumulator &optional ,accumulator2)
      (declare (type index ,acc-start)
               (type matlisp:real-matrix ,accumulator)
               (type (or matlisp:real-matrix null) ,accumulator2)
               (ignorable ,accumulator2))
      ,@body)
    ,trainer))

(defgeneric maybe-update-weights (trainer n-new-inputs)
  (:documentation "Update the weights being trained. N-NEW-INPUTS have
been seen since the last time this was called."))

(defun find-segment-gradient-accumulator (segment trainer)
  (do-segment-gradient-accumulators ((segment2 start accumulator accumulator2)
                                     trainer)
    (when (eq segment2 segment)
      (return-from find-segment-gradient-accumulator
        (values start accumulator accumulator2)))))

(defmacro with-segment-gradient-accumulator (((start accumulator
                                                     &optional accumulator2)
                                              (segment trainer))
                                             &body body)
  `(multiple-value-bind (,start ,accumulator accumulator2)
       (find-segment-gradient-accumulator ,segment ,trainer)
     (declare (type (or index null) ,start)
              (type (or matlisp:real-matrix null) ,accumulator ,accumulator2))
     ,@body))


;;;; Gradient descent

(defclass gd-trainer ()
  ((n-inputs :initform 0 :initarg :n-inputs :accessor n-inputs)
   (segment-set
    :reader segment-set
    :documentation "The set of segments that are to be trained. The
ACCUMULATOR1, ACCUMULATOR2, WEIGHT-DELTAS, etc vectors are indexed by
SEGMENT-SET indices.")
   (weight-deltas :type matlisp:real-matrix :accessor weight-deltas)
   (use-accumulator2
    :initform nil :initarg :use-accumulator2 :reader use-accumulator2
    :documentation "Controls whether ACCUMULATOR2 shall be set up by
INITIALIZE-GD-TRAINER.")
   (accumulator1
    :type matlisp:real-matrix :accessor accumulator1
    :documentation "One of two FLT vectors that are accessed directly
by the client and are used to store the sum of the computed gradient.")
   (accumulator2
    :type (or null matlisp:real-matrix) :accessor accumulator2
    :documentation "Another accumulator that, if present, is simply
added to ACCUMULATOR1. Accumulating the positive and negative
gradients in different accumulators in a longish batch helps with
numerical aaccuracy problems.")
   (learning-rate
    :initform #.(flt 0.1) :initarg :learning-rate :accessor learning-rate
    :documentation "This is normally divided by the number of inputs
in the batch or the number of uses the weight in question have seen.")
   (momentum :initform #.(flt 0.9) :initarg :momentum :accessor momentum)
   (weight-decay
    :initform #.(flt 0) :initarg :weight-decay :accessor weight-decay
<<<<<<< HEAD
    :documentation "WEIGHT-DECAY * WEIGHT is subtracted from the
gradient to penalize large weights.")
   (batch-size
    :initarg :batch-size :accessor batch-size
    :documentation "Normally, after having gone through BATCH-SIZE
number of inputs weights are updated. See subclasses for more correct
descriptions."))
=======
    :documentation "WEIGHT-DECAY * WEIGHT is added to the gradient to
penalize large weights. It's as if the function whose minima is sought
had sum_i{0.5 * WEIGHT-DECAY * WEIGHT_i^2} added to it.")
   (weight-penalty
    :initform #.(flt 0) :initarg :weight-penalty :accessor weight-penalty
    :documentation "WEIGHT-PENALTY is added to the gradient pushing
the weight towards negative infinity. It's as if the function whose
minima is sought had sum_i{WEIGHT-PENALTY*WEIGHT_i} adde to it.
Putting it on feature biases consitutes a sparsity constraint on the
features."))
>>>>>>> 647725ba
  (:documentation "This is the common base class of gradient descent
based trainers with momentum and weight decay."))

(defclass batch-gd-trainer (gd-trainer)
  ((n-inputs-in-batch
    :initform 0 :initarg :n-inputs-in-batch :accessor n-inputs-in-batch
    :documentation "In-batch counter of inputs."))
  (:documentation "Updates all weights simultaneously after chewing
through BATCH-SIZE inputs. PER-WEIGHT-BATCH-GD-TRAINER may be a better
choice when some weights can go unused for instance due to missing
input values."))

(defclass normalized-batch-gd-trainer (batch-gd-trainer)
  ((n-weight-uses-in-batch
    :accessor n-weight-uses-in-batch
    :documentation "Number of uses of the weight in its current batch."))
  (:documentation "Like BATCH-GD-TRAINER but keeps count of how many
times each weight was used in the batch and divides the accumulated
gradient by this count instead of dividing by N-INPUTS-IN-BATCH. This
only makes a difference if there are missing values in the learner
that's being trained. The main feature that distuinguishes this class
from PER-WEIGHT-BATCH-GD-TRAINER is that batches end at same time for
all weights."))

(defclass per-weight-batch-gd-trainer (gd-trainer)
  ((n-weight-uses-in-batch
    :accessor n-weight-uses-in-batch
    :documentation "Number of uses of the weight in its current batch."))
  (:documentation "This is much like BATCH-GD-TRAINER but it is more
clever about when to update weights. Basically every weight has its
own batch independent from the batches of others. It has desirable
properties. One can for example put two neural networks together
without adding any connections between them and the learning will
produce results equivalent to separated case. Also, adding inputs with
only missing values does not change anything."))

(defmethod initialize-trainer ((trainer gd-trainer) segmentable)
  (setf (slot-value trainer 'segment-set)
        (make-instance 'segment-set :segments (list-segments segmentable)))
  (let ((n-weights (segment-set-size (segment-set trainer))))
    (setf (accumulator1 trainer) (matlisp:make-real-matrix n-weights 1))
    (matlisp:fill-matrix (accumulator1 trainer) #.(flt 0))
    (cond ((use-accumulator2 trainer)
           (setf (accumulator2 trainer) (matlisp:make-real-matrix n-weights 1))
           (matlisp:fill-matrix (accumulator2 trainer) #.(flt 0)))
          (t
           (setf (accumulator2 trainer) nil)))
    (setf (weight-deltas trainer) (matlisp:make-real-matrix n-weights 1))))

(defun set-up-n-weight-uses (trainer)
  (let ((n-weights (segment-set-size (segment-set trainer))))
    (setf (n-weight-uses-in-batch trainer)
          (make-array n-weights :element-type 'index :initial-element 0))))

(defmethod initialize-trainer ((trainer normalized-batch-gd-trainer) segmentable)
  (call-next-method)
  (set-up-n-weight-uses trainer))

(defmethod initialize-trainer ((trainer per-weight-batch-gd-trainer) segmentable)
  (call-next-method)
  (set-up-n-weight-uses trainer))

(defmethod segments ((trainer gd-trainer))
  (segments (segment-set trainer)))

(defmethod map-segment-gradient-accumulators (fn (trainer gd-trainer))
  (let ((segment-set (segment-set trainer))
        (accumulator1 (accumulator1 trainer))
        (accumulator2 (accumulator2 trainer)))
    (do-segment-set (segment :start-in-segment-set start) segment-set
      (funcall fn segment start accumulator1 accumulator2))))

;;; delta_w' += m * delta_w + df/dw
;;;
;;; w' -= learning_rate * delta_w'
;;;
;;; This is the same as:
;;;
;;; delta_w' += m * delta_w + learning_rate * df/dw
;;;
;;; w' -= delta_w'
;;;
;;; Decrement WEIGHTS by
;;;
;;;   (+ (/ (+ ACCUMULATOR1 ACCUMULATOR2)
;;;        N-INPUTS)
;;;     (* WEIGHT-DECAY WEIGHTS))
(defmethod maybe-update-weights ((trainer batch-gd-trainer) n-new-inputs)
  (when (<= (batch-size trainer)
            (incf (n-inputs-in-batch trainer) n-new-inputs))
    (let ((accumulator1 (storage (accumulator1 trainer)))
          (accumulator2 (if (accumulator2 trainer)
                            (storage (accumulator2 trainer))
                            nil))
          (weight-deltas (storage (weight-deltas trainer)))
          (learning-rate (learning-rate trainer))
          (n-inputs (flt (n-inputs-in-batch trainer)))
          (momentum (momentum trainer))
          (weight-decay (weight-decay trainer))
          (weight-penalty (weight-penalty trainer)))
      (declare (type flt-vector accumulator1 weight-deltas)
               (type (or null flt-vector) accumulator2)
               (type flt learning-rate n-inputs momentum
                     weight-decay weight-penalty)
               (optimize (speed 3) #.*no-array-bounds-check*))
      (do-segment-set (segment :start-in-segment-set start-in-segment-set)
          (segment-set trainer)
        (with-segment-weights ((weights start end) segment)
          ;; Maybe this could be done with Matlisp, but it's not a
          ;; hotspot.
          (do ((i start-in-segment-set (the! index (1+ i)))
               (j start (1+ j)))
              ((<= end j))
            (let ((delta (+ (* momentum (aref weight-deltas i))
                            ;; Normally we'd multiply this by LEARNING-RATE
                            ;; here, but doing it when updating the weights
                            ;; plays nicer with changing learning rates.
                            (/ (if accumulator2
                                   (+ (aref accumulator1 i)
                                      (aref accumulator2 i))
                                   (aref accumulator1 i))
                               n-inputs)
                            (* weight-decay (aref weights j))
                            weight-penalty)))
              (setf (aref weight-deltas i) delta)
              (decf (aref weights j) (* learning-rate delta)))))
        (setf (n-inputs-in-batch trainer) 0)
        (fill accumulator1 #.(flt 0))
        (when accumulator2
          (fill accumulator2 #.(flt 0))))))
  (incf (n-inputs trainer) n-new-inputs))

(defmethod maybe-update-weights ((trainer normalized-batch-gd-trainer)
                                 n-new-inputs)
  (declare (type index n-new-inputs))
  (let ((accumulator1 (storage (accumulator1 trainer)))
        (accumulator2 (if (accumulator2 trainer)
                          (storage (accumulator2 trainer))
                          nil))
        (n-weight-uses-in-batch (n-weight-uses-in-batch trainer))
        (weight-deltas (storage (weight-deltas trainer)))
        (learning-rate (learning-rate trainer))
        (momentum (momentum trainer))
        (weight-decay (weight-decay trainer))
        (batch-size (batch-size trainer)))
    (declare (type flt-vector accumulator1 weight-deltas)
             (type (or null flt-vector) accumulator2)
             (type index-vector n-weight-uses-in-batch)
             (type flt learning-rate momentum weight-decay)
             (type index batch-size))
    (do-segment-set (segment :start-in-segment-set start-in-segment-set)
        (segment-set trainer)
      (with-segment-weights ((weights weights-start weights-end) segment)
        (declare (ignore weights weights-end))
        (map-segment-runs
         (lambda (start end)
           (declare (type index start end)
                    (optimize (speed 3) #.*no-array-bounds-check*))
           (do ((i (the! index
                         (+ start-in-segment-set (- start weights-start)))
                   (the! index (1+ i)))
                (j start (1+ j)))
               ((<= end j))
             (setf (aref n-weight-uses-in-batch i)
                   (the! index
                         (+ n-new-inputs
                            (the! index
                                  (aref n-weight-uses-in-batch i)))))))
         segment)))
    (when (<= batch-size (the index (incf (n-inputs-in-batch trainer)
                                          n-new-inputs)))
      (setf (n-inputs-in-batch trainer) 0)
      (do-segment-set (segment :start-in-segment-set start-in-segment-set)
          (segment-set trainer)
        (with-segment-weights ((weights start end) segment)
          (declare (optimize (speed 3) #.*no-array-bounds-check*))
          (do ((i start-in-segment-set (the! index (1+ i)))
               (j start (1+ j)))
              ((<= end j))
            (let ((delta (+ (* momentum (aref weight-deltas i))
                            (* (if (zerop (aref n-weight-uses-in-batch i))
                                   #.(flt 0)
                                   (/ (flt (aref n-weight-uses-in-batch i))))
                               (if accumulator2
                                   (+ (aref accumulator1 i)
                                      (aref accumulator2 i))
                                   (aref accumulator1 i)))
                            (* weight-decay (aref weights j)))))
              (setf (aref weight-deltas i) delta)
              (decf (aref weights j) (* learning-rate delta))
              (setf (aref n-weight-uses-in-batch i) 0
                    (aref accumulator1 i) #.(flt 0))
              (when accumulator2
                (setf (aref accumulator2 i) #.(flt 0)))))))))
  (incf (n-inputs trainer) n-new-inputs))

(defmethod maybe-update-weights ((trainer per-weight-batch-gd-trainer)
                                 n-new-inputs)
  (assert (= 1 n-new-inputs))
  (let ((accumulator1 (storage (accumulator1 trainer)))
        (accumulator2 (if (accumulator2 trainer)
                          (storage (accumulator2 trainer))
                          nil))
        (n-weight-uses-in-batch (n-weight-uses-in-batch trainer))
        (weight-deltas (storage (weight-deltas trainer)))
        (learning-rate (learning-rate trainer))
        (momentum (momentum trainer))
        (weight-decay (weight-decay trainer))
        (weight-penalty (weight-penalty trainer))
        (batch-size (batch-size trainer)))
    (declare (type flt-vector accumulator1 weight-deltas)
             (type (or null flt-vector) accumulator2)
             (type index-vector n-weight-uses-in-batch)
             (type flt learning-rate momentum weight-decay weight-penalty)
             (type index batch-size)
             (optimize (speed 3) #.*no-array-bounds-check*))
    (do-segment-set (segment :start-in-segment-set start-in-segment-set)
        (segment-set trainer)
      (with-segment-weights ((weights weights-start weights-end) segment)
        (declare (ignore weights-end))
        (map-segment-runs
         (lambda (start end)
           (declare (type index start end))
           (do ((i (the! index
                         (+ start-in-segment-set (- start weights-start)))
                   (the! index (1+ i)))
                (j start (1+ j)))
               ((<= end j))
             (when (<= batch-size
                       (setf (aref n-weight-uses-in-batch i)
                             (1+ (the! index
                                       (aref n-weight-uses-in-batch i)))))
               (let ((delta (+ (* momentum (aref weight-deltas i))
                               (/ (if accumulator2
                                      (+ (aref accumulator1 i)
                                         (aref accumulator2 i))
                                      (aref accumulator1 i))
                                  (aref n-weight-uses-in-batch i))
                               (* weight-decay (aref weights j))
                               weight-penalty)))
                 (setf (aref weight-deltas i) delta)
                 (decf (aref weights j) (* learning-rate delta))
                 (setf (aref n-weight-uses-in-batch i) 0
                       (aref accumulator1 i) #.(flt 0))
                 (when accumulator2
                   (setf (aref accumulator2 i) #.(flt 0)))))))
         segment))))
  (incf (n-inputs trainer)))

(defmethod n-inputs-until-update ((trainer batch-gd-trainer))
  ;; BATCH-SIZE may be setf'ed to a value lower than N-INPUTS-IN-BATCH
  (max 0 (- (batch-size trainer)
            (n-inputs-in-batch trainer))))

(defmethod n-inputs-until-update ((trainer per-weight-batch-gd-trainer))
  ;; Weight updates are async, don't overpromise.
  1)


;;;; Trainer

(defclass segmented-gd-trainer ()
  ((n-inputs :initform 0 :initarg :n-inputs :accessor n-inputs)
   (segmenter
    :initarg :segmenter :accessor segmenter
    :documentation "A function that maps a segment to a trainer or
NIL. Several segments may be mapped to the same trainer. Used to
initialize SEGMENT-TRAINERS before training.")
   (trainers :type list :reader trainers)
   (segments :type list :reader segments))
  (:documentation "A trainer that delegates training of segments to
other trainers. Useful to delegate training of different segments to
different trainers or simply to not train all segments."))

(defmethod initialize-trainer ((trainer segmented-gd-trainer) learner)
  (let ((segmenter (segmenter trainer))
        (trainer-segments (make-hash-table :test 'eq)))
    (map-segments (lambda (segment)
                    (let ((trainer (funcall segmenter segment)))
                      (when trainer
                        (unless (gethash trainer trainer-segments)
                          (setf (gethash trainer trainer-segments)
                                nil))
                        (push segment (gethash trainer trainer-segments)))))
                  learner)
    (let ((trainers ()))
      (maphash (lambda (trainer segments)
                 (initialize-trainer trainer segments)
                 (push trainer trainers)
                 (values))
               trainer-segments)
      (setf (slot-value trainer 'trainers) trainers)
      ;; The child trainer may not use all the segments assigned to it
      ;; so let's ask it.
      (setf (slot-value trainer 'segments)
            (apply #'append (mapcar #'segments trainers))))))

(defmethod maybe-update-weights ((segmented-gd-trainer segmented-gd-trainer)
                                 n-new-inputs)
  (dolist (trainer (trainers segmented-gd-trainer))
    (maybe-update-weights trainer n-new-inputs))
  (incf (n-inputs segmented-gd-trainer) n-new-inputs))

(defmethod n-inputs-until-update ((trainer segmented-gd-trainer))
  (loop for child-trainer in (trainers trainer)
        minimizing (n-inputs-until-update child-trainer)))

(defmethod map-segment-gradient-accumulators (fn (trainer segmented-gd-trainer))
  (dolist (trainer (trainers trainer))
    (map-segment-gradient-accumulators fn trainer)))<|MERGE_RESOLUTION|>--- conflicted
+++ resolved
@@ -74,15 +74,6 @@
    (momentum :initform #.(flt 0.9) :initarg :momentum :accessor momentum)
    (weight-decay
     :initform #.(flt 0) :initarg :weight-decay :accessor weight-decay
-<<<<<<< HEAD
-    :documentation "WEIGHT-DECAY * WEIGHT is subtracted from the
-gradient to penalize large weights.")
-   (batch-size
-    :initarg :batch-size :accessor batch-size
-    :documentation "Normally, after having gone through BATCH-SIZE
-number of inputs weights are updated. See subclasses for more correct
-descriptions."))
-=======
     :documentation "WEIGHT-DECAY * WEIGHT is added to the gradient to
 penalize large weights. It's as if the function whose minima is sought
 had sum_i{0.5 * WEIGHT-DECAY * WEIGHT_i^2} added to it.")
@@ -90,10 +81,14 @@
     :initform #.(flt 0) :initarg :weight-penalty :accessor weight-penalty
     :documentation "WEIGHT-PENALTY is added to the gradient pushing
 the weight towards negative infinity. It's as if the function whose
-minima is sought had sum_i{WEIGHT-PENALTY*WEIGHT_i} adde to it.
+minima is sought had sum_i{WEIGHT-PENALTY*WEIGHT_i} added to it.
 Putting it on feature biases consitutes a sparsity constraint on the
-features."))
->>>>>>> 647725ba
+features.")
+   (batch-size
+    :initarg :batch-size :accessor batch-size
+    :documentation "Normally, after having gone through BATCH-SIZE
+number of inputs weights are updated. See subclasses for more correct
+descriptions."))
   (:documentation "This is the common base class of gradient descent
 based trainers with momentum and weight decay."))
 
@@ -238,11 +233,12 @@
         (learning-rate (learning-rate trainer))
         (momentum (momentum trainer))
         (weight-decay (weight-decay trainer))
+        (weight-penalty (weight-penalty trainer))
         (batch-size (batch-size trainer)))
     (declare (type flt-vector accumulator1 weight-deltas)
              (type (or null flt-vector) accumulator2)
              (type index-vector n-weight-uses-in-batch)
-             (type flt learning-rate momentum weight-decay)
+             (type flt learning-rate momentum weight-decay weight-penalty)
              (type index batch-size))
     (do-segment-set (segment :start-in-segment-set start-in-segment-set)
         (segment-set trainer)
@@ -281,7 +277,8 @@
                                    (+ (aref accumulator1 i)
                                       (aref accumulator2 i))
                                    (aref accumulator1 i)))
-                            (* weight-decay (aref weights j)))))
+                            (* weight-decay (aref weights j))
+                            weight-penalty)))
               (setf (aref weight-deltas i) delta)
               (decf (aref weights j) (* learning-rate delta))
               (setf (aref n-weight-uses-in-batch i) 0
